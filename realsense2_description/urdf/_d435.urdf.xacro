<?xml version="1.0"?>

<!--
License: Apache 2.0. See LICENSE file in root directory.
Copyright(c) 2017 Intel Corporation. All Rights Reserved

This is the URDF model for the Intel RealSense 430 camera, in it's
aluminum peripherial evaluation case.
-->

<robot name="sensor_d435" xmlns:xacro="http://ros.org/wiki/xacro">
<<<<<<< HEAD
  <xacro:macro name="sensor_d435" params="name:=camera parent *origin">
=======
  <!-- Includes -->
  <xacro:include filename="$(find realsense2_description)/urdf/_materials.urdf.xacro" />
  
  <xacro:macro name="sensor_d435" params="parent *origin name:=camera">
>>>>>>> 05b25bd0
    <xacro:property name="M_PI" value="3.1415926535897931" />
  
    <!-- The following values are approximate, and the camera node
     publishing TF values with actual calibrated camera extrinsic values -->
    <xacro:property name="d435_cam_depth_to_left_ir_offset" value="0.0"/>
    <xacro:property name="d435_cam_depth_to_right_ir_offset" value="-0.050"/>
    <xacro:property name="d435_cam_depth_to_color_offset" value="0.015"/>
  
    <!-- The following values model the aluminum peripherial case for the
  	D435 camera, with the camera joint represented by the actual 
  	peripherial camera tripod mount -->
    <xacro:property name="d435_cam_width" value="0.090"/>
    <xacro:property name="d435_cam_height" value="0.025"/>
    <xacro:property name="d435_cam_depth" value="0.02505"/>
    <xacro:property name="d435_cam_mount_from_center_offset" value="0.0149"/>
  
    <!-- The following offset is relative the the physical D435 camera peripherial
  	camera tripod mount -->
    <xacro:property name="d435_cam_depth_px" value="${d435_cam_mount_from_center_offset}"/>
    <xacro:property name="d435_cam_depth_py" value="0.0175"/>
    <xacro:property name="d435_cam_depth_pz" value="${d435_cam_height/2}"/>

<<<<<<< HEAD
    <material name="${name}_aluminum">
	  <color rgba="0.5 0.5 0.5 1"/>
    </material>


=======
>>>>>>> 05b25bd0
    <!-- camera body, with origin at bottom screw mount -->
    <joint name="${name}_joint" type="fixed">
      <xacro:insert_block name="origin" />
      <parent link="${parent}"/>
      <child link="${name}_bottom_screw_frame" />
    </joint>
    <link name="${name}_bottom_screw_frame"/>

    <joint name="${name}_link_joint" type="fixed">
      <origin xyz="0 ${d435_cam_depth_py} ${d435_cam_depth_pz}" rpy="0 0 0"/>
      <parent link="${name}_bottom_screw_frame"/>
      <child link="${name}_link" />
    </joint>

    <link name="${name}_link">
      <visual>
      <origin xyz="${d435_cam_mount_from_center_offset} ${-d435_cam_depth_py} 0" rpy="${M_PI/2} 0 ${M_PI/2}"/>
        <geometry>
          <!-- <box size="${d435_cam_width} ${d435_cam_height} ${d435_cam_depth}"/> -->
	  <mesh filename="package://realsense2_description/meshes/d435.dae" />
          <!--<mesh filename="package://realsense2_description/meshes/d435/d435.dae" />-->

        </geometry>
        <material name="${name}_aluminum"/>
      </visual>
      <collision>
        <origin xyz="0 ${-d435_cam_depth_py} 0" rpy="0 0 0"/>
        <geometry>
        <box size="${d435_cam_depth} ${d435_cam_width} ${d435_cam_height}"/>
        </geometry>
      </collision>
      <inertial>
        <!-- The following are not reliable values, and should not be used for modeling -->
        <mass value="0.564" />
        <origin xyz="0 0 0" />
        <inertia ixx="0.003881243" ixy="0.0" ixz="0.0" iyy="0.000498940" iyz="0.0" izz="0.003879257" />
      </inertial>
    </link>
   
    <!-- camera depth joints and links -->
    <joint name="${name}_depth_joint" type="fixed">
      <origin xyz="0 0 0" rpy="0 0 0"/>
      <parent link="${name}_link"/>
      <child link="${name}_depth_frame" />
    </joint>
    <link name="${name}_depth_frame"/>

    <joint name="${name}_depth_optical_joint" type="fixed">
      <origin xyz="0 0 0" rpy="${-M_PI/2} 0 ${-M_PI/2}" />
      <parent link="${name}_depth_frame" />
      <child link="${name}_depth_optical_frame" />
    </joint>
    <link name="${name}_depth_optical_frame"/>
      
    <!-- camera left IR joints and links -->
    <joint name="${name}_left_ir_joint" type="fixed">
      <origin xyz="0 ${d435_cam_depth_to_left_ir_offset} 0" rpy="0 0 0" />
      <parent link="${name}_depth_frame" />
      <child link="${name}_left_ir_frame" />
    </joint>
    <link name="${name}_left_ir_frame"/>

    <joint name="${name}_left_ir_optical_joint" type="fixed">
      <origin xyz="0 0 0" rpy="${-M_PI/2} 0 ${-M_PI/2}" />
      <parent link="${name}_left_ir_frame" />
      <child link="${name}_left_ir_optical_frame" />
    </joint>
    <link name="${name}_left_ir_optical_frame"/>

    <!-- camera right IR joints and links -->
    <joint name="${name}_right_ir_joint" type="fixed">
      <origin xyz="0 ${d435_cam_depth_to_right_ir_offset} 0" rpy="0 0 0" />
      <parent link="${name}_depth_frame" />
      <child link="${name}_right_ir_frame" />
    </joint>
    <link name="${name}_right_ir_frame"/>

    <joint name="${name}_right_ir_optical_joint" type="fixed">
      <origin xyz="0 0 0" rpy="${-M_PI/2} 0 ${-M_PI/2}" />
      <parent link="${name}_right_ir_frame" />
      <child link="${name}_right_ir_optical_frame" />
    </joint>
    <link name="${name}_right_ir_optical_frame"/>

    <!-- camera color joints and links -->
    <joint name="${name}_color_joint" type="fixed">
      <origin xyz="0 ${d435_cam_depth_to_color_offset} 0" rpy="0 0 0" />
      <parent link="${name}_depth_frame" />
      <child link="${name}_color_frame" />
    </joint>
    <link name="${name}_color_frame"/>

    <joint name="${name}_color_optical_joint" type="fixed">
      <origin xyz="0 0 0" rpy="${-M_PI/2} 0 ${-M_PI/2}" />
      <parent link="${name}_color_frame" />
      <child link="${name}_color_optical_frame" />
    </joint>
    <link name="${name}_color_optical_frame"/>
  </xacro:macro>
</robot><|MERGE_RESOLUTION|>--- conflicted
+++ resolved
@@ -9,14 +9,10 @@
 -->
 
 <robot name="sensor_d435" xmlns:xacro="http://ros.org/wiki/xacro">
-<<<<<<< HEAD
-  <xacro:macro name="sensor_d435" params="name:=camera parent *origin">
-=======
   <!-- Includes -->
   <xacro:include filename="$(find realsense2_description)/urdf/_materials.urdf.xacro" />
   
   <xacro:macro name="sensor_d435" params="parent *origin name:=camera">
->>>>>>> 05b25bd0
     <xacro:property name="M_PI" value="3.1415926535897931" />
   
     <!-- The following values are approximate, and the camera node
@@ -39,14 +35,6 @@
     <xacro:property name="d435_cam_depth_py" value="0.0175"/>
     <xacro:property name="d435_cam_depth_pz" value="${d435_cam_height/2}"/>
 
-<<<<<<< HEAD
-    <material name="${name}_aluminum">
-	  <color rgba="0.5 0.5 0.5 1"/>
-    </material>
-
-
-=======
->>>>>>> 05b25bd0
     <!-- camera body, with origin at bottom screw mount -->
     <joint name="${name}_joint" type="fixed">
       <xacro:insert_block name="origin" />
