--- conflicted
+++ resolved
@@ -42,13 +42,10 @@
   <arg name="linear_accel_cov"      default="0.01"/>
   <arg name="initial_reset"         default="false"/>
   <arg name="unite_imu_method"      default=""/>
-<<<<<<< HEAD
   <arg name="topic_odom_in"         default="odom_in"/>
   <arg name="calib_odom_file"       default=""/>
-=======
   <arg name="publish_odom_tf"       default="true"/>
 
->>>>>>> 51494b69
   
   <group ns="$(arg camera)">
     <include file="$(find realsense2_camera)/launch/includes/nodelet.launch.xml">
@@ -92,10 +89,10 @@
       <arg name="clip_distance"            value="$(arg clip_distance)"/>
       <arg name="linear_accel_cov"         value="$(arg linear_accel_cov)"/>
       <arg name="initial_reset"            value="$(arg initial_reset)"/>
-      <arg name="publish_odom_tf"          value="$(arg publish_odom_tf)"/>
       <arg name="unite_imu_method"         value="$(arg unite_imu_method)"/>
       <arg name="topic_odom_in"            value="$(arg topic_odom_in)"/>
       <arg name="calib_odom_file"          value="$(arg calib_odom_file)"/>
+      <arg name="publish_odom_tf"          value="$(arg publish_odom_tf)"/>
     </include>
   </group>
 </launch>