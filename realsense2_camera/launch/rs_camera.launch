<launch>
  <arg name="serial_no"           default=""/>
  <arg name="usb_port_id"         default=""/>
  <arg name="device_type"         default=""/>
  <arg name="json_file_path"      default=""/>
  <arg name="camera"              default="camera"/>
  <arg name="tf_prefix"           default="$(arg camera)"/>
  <arg name="external_manager"    default="false"/>
  <arg name="manager"             default="realsense2_camera_manager"/>

  <arg name="fisheye_width"       default="640"/>
  <arg name="fisheye_height"      default="480"/>
  <arg name="enable_fisheye"      default="true"/>

  <arg name="depth_width"         default="640"/>
  <arg name="depth_height"        default="480"/>
  <arg name="enable_depth"        default="true"/>

  <arg name="infra_width"        default="640"/>
  <arg name="infra_height"       default="480"/>
  <arg name="enable_infra1"       default="true"/>
  <arg name="enable_infra2"       default="true"/>

  <arg name="color_width"         default="640"/>
  <arg name="color_height"        default="480"/>
  <arg name="enable_color"        default="true"/>

  <arg name="fisheye_fps"         default="30"/>
  <arg name="depth_fps"           default="30"/>
  <arg name="infra_fps"           default="30"/>
  <arg name="color_fps"           default="30"/>
  <arg name="gyro_fps"            default="400"/>
  <arg name="accel_fps"           default="250"/>
  <arg name="enable_gyro"         default="true"/>
  <arg name="enable_accel"        default="true"/>

  <arg name="enable_pointcloud"         default="false"/>
  <arg name="pointcloud_texture_stream" default="RS2_STREAM_COLOR"/>
  <arg name="pointcloud_texture_index"  default="0"/>

  <arg name="enable_sync"               default="false"/>
  <arg name="align_depth"               default="false"/>

  <arg name="publish_tf"                default="true"/>
  <arg name="tf_publish_rate"           default="0"/>

  <arg name="filters"                   default=""/>
  <arg name="clip_distance"             default="-2"/>
  <arg name="linear_accel_cov"          default="0.01"/>
  <arg name="initial_reset"             default="false"/>
  <arg name="unite_imu_method"          default=""/>
  <arg name="topic_odom_in"             default="odom_in"/>
  <arg name="calib_odom_file"           default=""/>
  <arg name="publish_odom_tf"           default="true"/>
  <arg name="allow_no_texture_points"   default="false"/>

<<<<<<< HEAD
=======
  <arg name="enable_bright_region_removal"   default="false"/>
  <arg name="r_blurring"                     default="2"/>
  <arg name="r_dilation"                     default="15"/>
  <arg name="bright_thresh"                  default="220"/>

  <arg name="r_ignore_v"                     default="0"/>
  <arg name="r_ignore_h"                     default="0"/>

>>>>>>> ac749b6f
  <group ns="$(arg camera)">
    <include file="$(find realsense2_camera)/launch/includes/nodelet.launch.xml">
      <arg name="tf_prefix"                value="$(arg tf_prefix)"/>
      <arg name="external_manager"         value="$(arg external_manager)"/>
      <arg name="manager"                  value="$(arg manager)"/>
      <arg name="serial_no"                value="$(arg serial_no)"/>
      <arg name="usb_port_id"              value="$(arg usb_port_id)"/>
      <arg name="device_type"              value="$(arg device_type)"/>
      <arg name="json_file_path"           value="$(arg json_file_path)"/>

      <arg name="enable_pointcloud"        value="$(arg enable_pointcloud)"/>
      <arg name="pointcloud_texture_stream" value="$(arg pointcloud_texture_stream)"/>
      <arg name="pointcloud_texture_index"  value="$(arg pointcloud_texture_index)"/>
      <arg name="enable_sync"              value="$(arg enable_sync)"/>
      <arg name="align_depth"              value="$(arg align_depth)"/>

      <arg name="fisheye_width"            value="$(arg fisheye_width)"/>
      <arg name="fisheye_height"           value="$(arg fisheye_height)"/>
      <arg name="enable_fisheye"           value="$(arg enable_fisheye)"/>

      <arg name="depth_width"              value="$(arg depth_width)"/>
      <arg name="depth_height"             value="$(arg depth_height)"/>
      <arg name="enable_depth"             value="$(arg enable_depth)"/>

      <arg name="color_width"              value="$(arg color_width)"/>
      <arg name="color_height"             value="$(arg color_height)"/>
      <arg name="enable_color"             value="$(arg enable_color)"/>

      <arg name="infra_width"              value="$(arg infra_width)"/>
      <arg name="infra_height"             value="$(arg infra_height)"/>
      <arg name="enable_infra1"            value="$(arg enable_infra1)"/>
      <arg name="enable_infra2"            value="$(arg enable_infra2)"/>

      <arg name="fisheye_fps"              value="$(arg fisheye_fps)"/>
      <arg name="depth_fps"                value="$(arg depth_fps)"/>
      <arg name="infra_fps"                value="$(arg infra_fps)"/>
      <arg name="color_fps"                value="$(arg color_fps)"/>
      <arg name="gyro_fps"                 value="$(arg gyro_fps)"/>
      <arg name="accel_fps"                value="$(arg accel_fps)"/>
      <arg name="enable_gyro"              value="$(arg enable_gyro)"/>
      <arg name="enable_accel"             value="$(arg enable_accel)"/>

      <arg name="publish_tf"               value="$(arg publish_tf)"/>
      <arg name="tf_publish_rate"          value="$(arg tf_publish_rate)"/>

      <arg name="filters"                  value="$(arg filters)"/>
      <arg name="clip_distance"            value="$(arg clip_distance)"/>
      <arg name="linear_accel_cov"         value="$(arg linear_accel_cov)"/>
      <arg name="initial_reset"            value="$(arg initial_reset)"/>
      <arg name="unite_imu_method"         value="$(arg unite_imu_method)"/>
      <arg name="topic_odom_in"            value="$(arg topic_odom_in)"/>
      <arg name="calib_odom_file"          value="$(arg calib_odom_file)"/>
      <arg name="publish_odom_tf"          value="$(arg publish_odom_tf)"/>
      <arg name="allow_no_texture_points"  value="$(arg allow_no_texture_points)"/>

      <arg name="enable_bright_region_removal"  value="$(arg enable_bright_region_removal)"/>
      <arg name="r_blurring"                    value="$(arg r_blurring)"/>
      <arg name="r_dilation"                    value="$(arg r_dilation)"/>
      <arg name="bright_thresh"                 value="$(arg bright_thresh)"/>

      <arg name="r_ignore_v"                    value="$(arg r_ignore_v)"/>
      <arg name="r_ignore_h"                    value="$(arg r_ignore_h)"/>

    </include>
  </group>
</launch><|MERGE_RESOLUTION|>--- conflicted
+++ resolved
@@ -54,8 +54,6 @@
   <arg name="publish_odom_tf"           default="true"/>
   <arg name="allow_no_texture_points"   default="false"/>
 
-<<<<<<< HEAD
-=======
   <arg name="enable_bright_region_removal"   default="false"/>
   <arg name="r_blurring"                     default="2"/>
   <arg name="r_dilation"                     default="15"/>
@@ -64,7 +62,6 @@
   <arg name="r_ignore_v"                     default="0"/>
   <arg name="r_ignore_h"                     default="0"/>
 
->>>>>>> ac749b6f
   <group ns="$(arg camera)">
     <include file="$(find realsense2_camera)/launch/includes/nodelet.launch.xml">
       <arg name="tf_prefix"                value="$(arg tf_prefix)"/>
